--- conflicted
+++ resolved
@@ -19,17 +19,12 @@
 package gocron
 
 import (
-<<<<<<< HEAD
 	"context"
+	"crypto/sha256"
 	"errors"
 	"fmt"
 	"github.com/satori/go.uuid"
-=======
-	"crypto/sha256"
-	"errors"
-	"fmt"
 	"log"
->>>>>>> 18abb483
 	"reflect"
 	"runtime"
 	"sort"
@@ -51,7 +46,6 @@
 
 // Job struct keeping information about job
 type Job struct {
-<<<<<<< HEAD
 	interval uint64                     // pause interval * unit bettween runs
 	jobFunc  string                     // the job jobFunc to run, func[jobFunc]
 	unit     string                     // time units, ,e.g. 'minutes', 'hours'...
@@ -62,17 +56,7 @@
 	funcs    map[string]interface{}     // Map for the function task store
 	fparams  map[string]([]interface{}) // Map for function and  params of function
 	uuid     string                     // uuid for the job
-=======
-	interval uint64                   // pause interval * unit bettween runs
-	jobFunc  string                   // the job jobFunc to run, func[jobFunc]
-	unit     string                   // time units, ,e.g. 'minutes', 'hours'...
-	atTime   time.Duration            // optional time at which this job runs
-	lastRun  time.Time                // datetime of last run
-	nextRun  time.Time                // datetime of next run
-	startDay time.Weekday             // Specific day of the week to start on
-	funcs    map[string]interface{}   // Map for the function task store
-	fparams  map[string][]interface{} // Map for function and  params of function
-	lock     bool                     // lock the job from running at same time form multiple instances
+	lock     bool
 }
 
 // Locker provides a method to lock jobs from running
@@ -88,7 +72,6 @@
 // SetLocker sets a locker implementation
 func SetLocker(l Locker) {
 	locker = l
->>>>>>> 18abb483
 }
 
 // NewJob creates a new job with the time interval.
@@ -105,13 +88,9 @@
 		time.Unix(0, 0),
 		time.Sunday,
 		make(map[string]interface{}),
-<<<<<<< HEAD
 		make(map[string]([]interface{})),
 		id,
-=======
-		make(map[string][]interface{}),
 		false,
->>>>>>> 18abb483
 	}
 }
 
