package gocron

import (
	"fmt"
<<<<<<< HEAD
	"sync"
=======
	"log"
>>>>>>> 2b3e1825
	"testing"
	"time"
)

func task() {
	fmt.Println("I am a running job.")
}

func taskWithParams(a int, b string) {
	fmt.Println(a, b)
}

func mutatingTask(success *bool) {
	*success = true
}

func failingTask() {
	log.Panic("I am panicking!")
}

func assertEqualTime(t *testing.T, actual, expected time.Time) {
	if actual.Unix() != expected.Unix() {
		t.Errorf("actual different than expected\n want: %v -> got: %v", expected, actual)
	}
}

func Test1Second(t *testing.T) {
	s := NewScheduler()

	shouldBeFive := 1
	s.Every(1).Second().Do(func() {
		if shouldBeFive != 5 {
			t.Log("Working on ", shouldBeFive)
			shouldBeFive++
		}
	})
	stop := s.Start()
	time.Sleep(6 * time.Second)
	close(stop)
	if shouldBeFive != 5 {
		t.Fatalf("task expected to run at least 5 times but ran %v times", shouldBeFive)
	}
}

func TestNSeconds(t *testing.T) {
	s := NewScheduler()
	shouldBeTwo := 0
	s.Every(2).Seconds().Do(func() {
		t.Log("Working on ", shouldBeTwo)
		shouldBeTwo++
	})
	stop := s.Start()
	time.Sleep(5 * time.Second)
	close(stop)
	if shouldBeTwo != 2 {
		t.Fatalf("task expected to run 2 times but ran %v times", shouldBeTwo)
	}
}

func TestSafeExecution(t *testing.T) {
	sched := NewScheduler()
	success := false
	sched.Every(1).Second().Do(mutatingTask, &success)
	sched.RunAll()
	sched.Clear()
	if !success {
		t.Errorf("Task did not get called")
	}
}

func TestSafeExecutionWithPanic(t *testing.T) {
	defer func() {
		if err := recover(); err != nil {
			t.Errorf("Unexpected internal panic occurred: %s", err)
		}
	}()

	sched := NewScheduler()
	sched.Every(1).Second().DoSafely(failingTask)
	sched.RunAll()
	sched.Clear()
}

func TestScheduled(t *testing.T) {
	n := NewScheduler()
	n.Every(1).Second().Do(task)
	if !n.Scheduled(task) {
		t.Fatal("Task was scheduled but function couldn't found it")
	}
}

// This is a basic test for the issue described here: https://github.com/jasonlvhit/gocron/issues/23
func TestScheduler_Weekdays(t *testing.T) {
	scheduler := NewScheduler()

	job1 := scheduler.Every(1).Monday().At("23:59")
	job2 := scheduler.Every(1).Wednesday().At("23:59")
	job1.Do(task)
	job2.Do(task)
	t.Logf("job1 scheduled for %s", job1.NextScheduledTime())
	t.Logf("job2 scheduled for %s", job2.NextScheduledTime())
	if job1.NextScheduledTime() == job2.NextScheduledTime() {
		t.Errorf("Two jobs scheduled at the same time on two different weekdays should never run at the same time.[job1: %s; job2: %s]", job1.NextScheduledTime(), job2.NextScheduledTime())
	}
}

// This ensures that if you schedule a job for today's weekday, but the time is already passed, it will be scheduled for
// next week at the requested time.
func TestScheduler_WeekdaysTodayAfter(t *testing.T) {
	scheduler := NewScheduler()

	now := time.Now()
	timeToSchedule := time.Date(now.Year(), now.Month(), now.Day(), now.Hour(), now.Minute()-1, 0, 0, time.Local)

	job := callTodaysWeekday(scheduler.Every(1)).At(fmt.Sprintf("%02d:%02d", timeToSchedule.Hour(), timeToSchedule.Minute()))
	job.Do(task)
	t.Logf("job is scheduled for %s", job.NextScheduledTime())
	if job.NextScheduledTime().Weekday() != timeToSchedule.Weekday() {
		t.Errorf("Job scheduled for current weekday for earlier time, should still be scheduled for current weekday (but next week)")
	}
	nextWeek := time.Date(now.Year(), now.Month(), now.Day()+7, now.Hour(), now.Minute()-1, 0, 0, time.Local)
	if !job.NextScheduledTime().Equal(nextWeek) {
		t.Errorf("Job should be scheduled for the correct time next week.\nGot %+v, expected %+v", job.NextScheduledTime(), nextWeek)
	}
}

// This is to ensure that if you schedule a job for today's weekday, and the time hasn't yet passed, the next run time
// will be scheduled for today.
func TestScheduler_WeekdaysTodayBefore(t *testing.T) {
	scheduler := NewScheduler()

	now := time.Now()
	timeToSchedule := time.Date(now.Year(), now.Month(), now.Day(), now.Hour(), now.Minute()+1, 0, 0, time.Local)

	job := callTodaysWeekday(scheduler.Every(1)).At(fmt.Sprintf("%02d:%02d", timeToSchedule.Hour(), timeToSchedule.Minute()))
	job.Do(task)
	t.Logf("job is scheduled for %s", job.NextScheduledTime())
	if !job.NextScheduledTime().Equal(timeToSchedule) {
		t.Error("Job should be run today, at the set time.")
	}
}

func Test_formatTime(t *testing.T) {
	tests := []struct {
		name     string
		args     string
		wantHour int
		wantMin  int
		wantErr  bool
	}{
		{
			name:     "normal",
			args:     "16:18",
			wantHour: 16,
			wantMin:  18,
			wantErr:  false,
		},
		{
			name:     "normal",
			args:     "6:18",
			wantHour: 6,
			wantMin:  18,
			wantErr:  false,
		},
		{
			name:     "notnumber",
			args:     "e:18",
			wantHour: 0,
			wantMin:  0,
			wantErr:  true,
		},
		{
			name:     "outofrange",
			args:     "25:18",
			wantHour: 25,
			wantMin:  18,
			wantErr:  true,
		},
		{
			name:     "wrongformat",
			args:     "19:18:17",
			wantHour: 0,
			wantMin:  0,
			wantErr:  true,
		},
		{
			name:     "wrongminute",
			args:     "19:1e",
			wantHour: 19,
			wantMin:  0,
			wantErr:  true,
		},
	}
	for _, tt := range tests {
		t.Run(tt.name, func(t *testing.T) {
			gotHour, gotMin, err := formatTime(tt.args)
			if (err != nil) != tt.wantErr {
				t.Errorf("formatTime() error = %v, wantErr %v", err, tt.wantErr)
				return
			}
			if gotHour != tt.wantHour {
				t.Errorf("formatTime() gotHour = %v, want %v", gotHour, tt.wantHour)
			}
			if gotMin != tt.wantMin {
				t.Errorf("formatTime() gotMin = %v, want %v", gotMin, tt.wantMin)
			}
		})
	}
}

// utility function for testing the weekday functions *on* the current weekday.
func callTodaysWeekday(job *Job) *Job {
	switch time.Now().Weekday() {
	case 0:
		job.Sunday()
	case 1:
		job.Monday()
	case 2:
		job.Tuesday()
	case 3:
		job.Wednesday()
	case 4:
		job.Thursday()
	case 5:
		job.Friday()
	case 6:
		job.Saturday()
	}
	return job
}

func TestScheduler_Remove(t *testing.T) {
	scheduler := NewScheduler()
	scheduler.Every(1).Minute().Do(task)
	scheduler.Every(1).Minute().Do(taskWithParams, 1, "hello")
	if scheduler.Len() != 2 {
		t.Fail()
		t.Logf("Incorrect number of jobs - expected 2, actual %d", scheduler.Len())
	}
	scheduler.Remove(task)
	if scheduler.Len() != 1 {
		t.Fail()
		t.Logf("Incorrect number of jobs after removing 1 job - expected 1, actual %d", scheduler.Len())
	}
	scheduler.Remove(task)
	if scheduler.Len() != 1 {
		t.Fail()
		t.Logf("Incorrect number of jobs after removing non-existent job - expected 1, actual %d", scheduler.Len())
	}
}

func TestTaskAt(t *testing.T) {
	// Create new scheduler to have clean test env
	s := NewScheduler()

	// Schedule to run in next minute
	now := time.Now()
	// Schedule every day At
	startAt := fmt.Sprintf("%02d:%02d", now.Hour(), now.Add(time.Minute).Minute())
	dayJob := s.Every(1).Day().At(startAt)

	dayJobDone := make(chan bool, 1)
	dayJob.Do(func() {
		dayJobDone <- true
	})

	// Expected start time
	expectedStartTime := time.Date(now.Year(), now.Month(), now.Day(), now.Hour(), now.Add(time.Minute).Minute(), 0, 0, loc)
	nextRun := dayJob.NextScheduledTime()
	assertEqualTime(t, nextRun, expectedStartTime)

	sStop := s.Start()
	<-dayJobDone // Wait job done
	close(sStop)
	time.Sleep(time.Second) // wait for scheduler to reschedule job

	// Expected next start time 1 day after
	expectedNextRun := expectedStartTime.AddDate(0, 0, 1)
	nextRun = dayJob.NextScheduledTime()
	assertEqualTime(t, nextRun, expectedNextRun)
}

func TestTaskAtFuture(t *testing.T) {
	// Create new scheduler to have clean test env
	s := NewScheduler()

	now := time.Now()

	// Schedule to run in next minute
	startAt := fmt.Sprintf("%02d:%02d", now.Hour(), now.Add(time.Minute).Minute())
	dayJob := s.Every(1).Day().At(startAt)
	dayJob.Do(task)

	// Check first run
	expectedStartTime := time.Date(now.Year(), now.Month(), now.Day(), now.Hour(), now.Add(time.Minute).Minute(), 0, 0, loc)
	nextRun := dayJob.NextScheduledTime()
	assertEqualTime(t, nextRun, expectedStartTime)

	s.RunAll()
	// Check next runs scheduled time. Should be equal, as the job didn't run
	nextRun = dayJob.NextScheduledTime()
	assertEqualTime(t, nextRun, expectedStartTime)
}

func TestDaily(t *testing.T) {
	now := time.Now()

	// Create new scheduler to have clean test env
	s := NewScheduler()

	// schedule next run 1 day
	dayJob := s.Every(1).Day()
	dayJob.scheduleNextRun()
	exp := time.Date(now.Year(), now.Month(), now.Add(time.Duration(24*time.Hour)).Day(), 0, 0, 0, 0, loc)
	assertEqualTime(t, dayJob.nextRun, exp)

	// schedule next run 2 days
	dayJob = s.Every(2).Days()
	dayJob.scheduleNextRun()
	exp = time.Date(now.Year(), now.Month(), now.Add(time.Duration((24*2)*time.Hour)).Day(), 0, 0, 0, 0, loc)
	assertEqualTime(t, dayJob.nextRun, exp)

	// Job running longer than next schedule 1day 2 hours
	dayJob = s.Every(1).Day()
	dayJob.lastRun = time.Date(now.Year(), now.Month(), now.Day(), now.Hour()+2, 0, 0, 0, loc)
	dayJob.scheduleNextRun()
	exp = time.Date(now.Year(), now.Month(), now.Day()+1, 0, 0, 0, 0, loc)
	assertEqualTime(t, dayJob.nextRun, exp)

	// At() 2 hours before now
	hour := now.Hour() - 2
	minute := now.Minute()
	startAt := fmt.Sprintf("%02d:%02d", hour, minute)
	dayJob = s.Every(1).Day().At(startAt)
	dayJob.scheduleNextRun()
	exp = time.Date(now.Year(), now.Month(), now.Day()+1, hour, minute, 0, 0, loc)
	assertEqualTime(t, dayJob.nextRun, exp)
}

func TestWeekdayAfterToday(t *testing.T) {
	now := time.Now()

	// Create new scheduler to have clean test env
	s := NewScheduler()

	// Schedule job at next week day
	var weekJob *Job
	switch now.Weekday() {
	case time.Monday:
		weekJob = s.Every(1).Tuesday()
	case time.Tuesday:
		weekJob = s.Every(1).Wednesday()
	case time.Wednesday:
		weekJob = s.Every(1).Thursday()
	case time.Thursday:
		weekJob = s.Every(1).Friday()
	case time.Friday:
		weekJob = s.Every(1).Saturday()
	case time.Saturday:
		weekJob = s.Every(1).Sunday()
	case time.Sunday:
		weekJob = s.Every(1).Monday()
	}

	// First run
	weekJob.scheduleNextRun()
	exp := time.Date(now.Year(), now.Month(), now.Day()+1, 0, 0, 0, 0, loc)
	assertEqualTime(t, weekJob.nextRun, exp)

	// Simulate job run 7 days before
	weekJob.lastRun = weekJob.nextRun.AddDate(0, 0, -7)
	// Next run
	weekJob.scheduleNextRun()
	exp = time.Date(now.Year(), now.Month(), now.Day()+1, 0, 0, 0, 0, loc)
	assertEqualTime(t, weekJob.nextRun, exp)
}

func TestWeekdayBeforeToday(t *testing.T) {
	now := time.Now()

	// Create new scheduler to have clean test env
	s := NewScheduler()

	// Schedule job at day before
	var weekJob *Job
	switch now.Weekday() {
	case time.Monday:
		weekJob = s.Every(1).Sunday()
	case time.Tuesday:
		weekJob = s.Every(1).Monday()
	case time.Wednesday:
		weekJob = s.Every(1).Tuesday()
	case time.Thursday:
		weekJob = s.Every(1).Wednesday()
	case time.Friday:
		weekJob = s.Every(1).Thursday()
	case time.Saturday:
		weekJob = s.Every(1).Friday()
	case time.Sunday:
		weekJob = s.Every(1).Saturday()
	}

	weekJob.scheduleNextRun()
	exp := time.Date(now.Year(), now.Month(), now.Day()+6, 0, 0, 0, 0, loc)
	assertEqualTime(t, weekJob.nextRun, exp)

	// Simulate job run 7 days before
	weekJob.lastRun = weekJob.nextRun.AddDate(0, 0, -7)
	// Next run
	weekJob.scheduleNextRun()
	exp = time.Date(now.Year(), now.Month(), now.Day()+6, 0, 0, 0, 0, loc)
	assertEqualTime(t, weekJob.nextRun, exp)
}

func TestWeekdayAt(t *testing.T) {
	now := time.Now()

	hour := now.Hour()
	minute := now.Minute()
	startAt := fmt.Sprintf("%02d:%02d", hour, minute)

	// Create new scheduler to have clean test env
	s := NewScheduler()

	// Schedule job at next week day
	var weekJob *Job
	switch now.Weekday() {
	case time.Monday:
		weekJob = s.Every(1).Tuesday().At(startAt)
	case time.Tuesday:
		weekJob = s.Every(1).Wednesday().At(startAt)
	case time.Wednesday:
		weekJob = s.Every(1).Thursday().At(startAt)
	case time.Thursday:
		weekJob = s.Every(1).Friday().At(startAt)
	case time.Friday:
		weekJob = s.Every(1).Saturday().At(startAt)
	case time.Saturday:
		weekJob = s.Every(1).Sunday().At(startAt)
	case time.Sunday:
		weekJob = s.Every(1).Monday().At(startAt)
	}

	// First run
	weekJob.scheduleNextRun()
	exp := time.Date(now.Year(), now.Month(), now.Day()+1, hour, minute, 0, 0, loc)
	assertEqualTime(t, weekJob.nextRun, exp)

	// Simulate job run 7 days before
	weekJob.lastRun = weekJob.nextRun.AddDate(0, 0, -7)
	// Next run
	weekJob.scheduleNextRun()
	exp = time.Date(now.Year(), now.Month(), now.Day()+1, hour, minute, 0, 0, loc)
	assertEqualTime(t, weekJob.nextRun, exp)
}

type lockerMock struct {
	cache map[string]struct{}
	l     sync.Mutex
}

func (l *lockerMock) Lock(key string) (bool, error) {
	l.l.Lock()
	defer l.l.Unlock()
	if _, ok := l.cache[key]; ok {
		return false, nil
	}
	l.cache[key] = struct{}{}
	return true, nil
}

func (l *lockerMock) Unlock(key string) error {
	l.l.Lock()
	defer l.l.Unlock()
	delete(l.cache, key)
	return nil
}

func TestSetLocker(t *testing.T) {
	if locker != nil {
		t.Fail()
		t.Log("Expected locker to not be set by default")
	}

	SetLocker(&lockerMock{})

	if locker == nil {
		t.Fail()
		t.Log("Expected locker to be set")
	}
}

type lockerResult struct {
	key   string
	cycle int
	s, e  time.Time
}

func TestLocker(t *testing.T) {
	l := sync.Mutex{}

	result := make([]lockerResult, 0)
	task := func(key string, i int) {
		s := time.Now()
		time.Sleep(time.Millisecond * 1000)
		e := time.Now()
		l.Lock()
		result = append(result, lockerResult{
			key:   key,
			cycle: i,
			s:     s,
			e:     e,
		})
		l.Unlock()
	}

	SetLocker(&lockerMock{
		make(map[string]struct{}),
		sync.Mutex{},
	})

	for i := 0; i < 50; i++ {
		s1 := NewScheduler()
		s1.Every(1).Seconds().Lock().Do(task, "A", i)

		s2 := NewScheduler()
		s2.Every(1).Seconds().Lock().Do(task, "B", i)

		s3 := NewScheduler()
		s3.Every(1).Seconds().Lock().Do(task, "C", i)

		stop1 := s1.Start()
		stop2 := s2.Start()
		stop3 := s3.Start()

		time.Sleep(time.Millisecond * 1500)

		close(stop1)
		close(stop2)
		close(stop3)

		for i := 0; i < len(result)-1; i++ {
			for j := i + 1; j < len(result); j++ {
				iBefJ := result[i].s.Before(result[j].s) && result[i].e.Before(result[j].s)
				jBefI := result[j].s.Before(result[i].s) && result[j].e.Before(result[i].s)
				if !iBefJ && !jBefI {
					t.Fatalf("\n2 operations ran concurrently:\n%s\n%d\n%s\n%s\n**********\n%s\n%d\n%s\n%s\n",
						result[i].key, result[i].cycle, result[i].s, result[i].e,
						result[j].key, result[j].cycle, result[j].s, result[j].e)
				}
			}
		}
	}
}<|MERGE_RESOLUTION|>--- conflicted
+++ resolved
@@ -2,11 +2,8 @@
 
 import (
 	"fmt"
-<<<<<<< HEAD
+  "log"
 	"sync"
-=======
-	"log"
->>>>>>> 2b3e1825
 	"testing"
 	"time"
 )
