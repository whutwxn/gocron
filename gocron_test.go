--- conflicted
+++ resolved
@@ -23,13 +23,14 @@
 	time.Sleep(10 * time.Second)
 }
 
-<<<<<<< HEAD
 func TestScheduled(t *testing.T) {
 	n := NewScheduler()
 	n.Every(1).Second().Do(task)
 	if !n.Scheduled(task) {
 		t.Fatal("Task was scheduled but function couldn't found it")
-=======
+  }
+}
+
 // This is a basic test for the issue described here: https://github.com/jasonlvhit/gocron/issues/23
 func TestScheduler_Weekdays(t *testing.T) {
 	scheduler := NewScheduler()
@@ -184,6 +185,5 @@
 	if scheduler.Len() != 1 {
 		t.Fail()
 		t.Logf("Incorrect number of jobs after removing non-existent job - expected 1, actual %d", scheduler.Len())
->>>>>>> 5bcdd9fc
 	}
 }